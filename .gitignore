# Byte-compiled / optimized / DLL files
__pycache__/
*.py[cod]
*$py.class

# C extensions
*.so

# Distribution / packaging
.Python
build/
develop-eggs/
dist/
downloads/
eggs/
.eggs/
lib/
lib64/
parts/
sdist/
var/
wheels/
share/python-wheels/
*.egg-info/
.installed.cfg
*.egg
MANIFEST

# PyInstaller
#  Usually these files are written by a python script from a template
#  before PyInstaller builds the exe, so as to inject date/other infos into it.
*.manifest
*.spec

# Installer logs
pip-log.txt
pip-delete-this-directory.txt

# Unit test / coverage reports
htmlcov/
.tox/
.nox/
.coverage
.coverage.*
.cache
nosetests.xml
coverage.xml
*.cover
*.py,cover
.hypothesis/
.pytest_cache/
cover/

# Translations
*.mo
*.pot

# Django stuff:
*.log
local_settings.py
db.sqlite3
db.sqlite3-journal

# Flask stuff:
instance/
.webassets-cache

# Scrapy stuff:
.scrapy

# Sphinx documentation
docs/_build/

# PyBuilder
.pybuilder/
target/

# Jupyter Notebook
notebooks/
.ipynb_checkpoints
.ipynb

# IPython
profile_default/
ipython_config.py

# pyenv
#   For a library or package, you might want to ignore these files since the code is
#   intended to run in multiple environments; otherwise, check them in:
# .python-version

# pipenv
#   According to pypa/pipenv#598, it is recommended to include Pipfile.lock in version control.
#   However, in case of collaboration, if having platform-specific dependencies or dependencies
#   having no cross-platform support, pipenv may install dependencies that don't work, or not
#   install all needed dependencies.
#Pipfile.lock

# poetry
#   Similar to Pipfile.lock, it is generally recommended to include poetry.lock in version control.
#   This is especially recommended for binary packages to ensure reproducibility, and is more
#   commonly ignored for libraries.
#   https://python-poetry.org/docs/basic-usage/#commit-your-poetrylock-file-to-version-control
#poetry.lock

# pdm
#   Similar to Pipfile.lock, it is generally recommended to include pdm.lock in version control.
#pdm.lock
#   pdm stores project-wide configurations in .pdm.toml, but it is recommended to not include it
#   in version control.
#   https://pdm.fming.dev/#use-with-ide
.pdm.toml

# PEP 582; used by e.g. github.com/David-OConnor/pyflow and github.com/pdm-project/pdm
__pypackages__/

# Celery stuff
celerybeat-schedule
celerybeat.pid

# SageMath parsed files
*.sage.py

# Environments
.env
.venv
env/
venv/
ENV/
env.bak/
venv.bak/

# Spyder project settings
.spyderproject
.spyproject

# Rope project settings
.ropeproject

# mkdocs documentation
/site

# mypy
.mypy_cache/
.dmypy.json
dmypy.json

# Pyre type checker
.pyre/

# pytype static type analyzer
.pytype/

# Cython debug symbols
cython_debug/

# PyCharm
#  JetBrains specific template is maintained in a separate JetBrains.gitignore that can
#  be found at https://github.com/github/gitignore/blob/main/Global/JetBrains.gitignore
#  and can be added to the global gitignore or merged into this file.  For a more nuclear
#  option (not recommended) you can uncomment the following to ignore the entire idea folder.
#.idea/

# Data
data/
messroom/
*.tiff
*.tif
*.png

# Logs
.log/

# SCC stuff
*.qsub
<<<<<<< HEAD

.venv/
.direnv/
.vscode/
=======
.venv/
.direnv/
.vscode/

# models
trained_models/
>>>>>>> dc85d932
<|MERGE_RESOLUTION|>--- conflicted
+++ resolved
@@ -173,16 +173,9 @@
 
 # SCC stuff
 *.qsub
-<<<<<<< HEAD
 
 .venv/
 .direnv/
 .vscode/
-=======
-.venv/
-.direnv/
-.vscode/
 
-# models
-trained_models/
->>>>>>> dc85d932
+trained_models/